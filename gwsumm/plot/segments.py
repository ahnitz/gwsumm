--- conflicted
+++ resolved
@@ -554,11 +554,8 @@
         (plot, axes) = self.init_plot(plot=TimeSeriesPlot, geometry=geometry)
 
         # extract plotting arguments
-<<<<<<< HEAD
         style = self.pargs.pop('style', 'bar')
-=======
         stacked = self.pargs.pop('stacked', False)
->>>>>>> cc4e2fc5
         sidebyside = self.pargs.pop('side_by_side', False)
         normalized = self.pargs.pop('normalized', True)
         cumulative = self.pargs.pop('cumulative', False)
@@ -618,7 +615,6 @@
                 else:
                     pargs['label'] = pargs['label'] + r' [%.1f\%%]' % mean[-1]
             color = pargs.pop('color', color)
-<<<<<<< HEAD
             now = bisect.bisect_left(times, globalv.NOW)
             if style == 'line':
                 lineargs = pargs.copy()
@@ -627,34 +623,24 @@
             elif style not in ['bar', 'fill']:
                 raise ValueError("Cannot display %s with style=%r"
                                  % (type(self).__name__, style))
-            elif sidebyside:
-                t = times + self.bins * (0.1 + .8 * i/len(self.flags))
-                b = ax.bar(t[:now], (duty-bottom)[:now], bottom=bottom,
-                           width=.8 * self.bins[:now]/len(self.flags),
-                           color=color, **pargs)
-            else:
+            else:
+                if stacked:
+                    height = duty
+                    pargs.setdefault('edgecolor', color)
+                else:
+                    height = duty - bottom
                 barargs = pargs.copy()
                 if style == 'fill':
                     ec = barargs.pop('edgecolor', 'black')
                     barargs['edgecolor'] = 'none'
                     lw = barargs.pop('linewidth', 1)
                     barargs['linewidth'] = 0
-                b = ax.bar(times[:now], (duty-bottom)[:now], bottom=bottom,
-                           width=self.bins[:now], color=color, **barargs)
+                b = ax.bar(times[:now], height[:now], bottom=bottom[:now],
+                           width=width, color=color, **barargs)
                 if style == 'fill':
                     ax.plot(times[:now], duty[:now], drawstyle='steps-post',
                             color=ec, linewidth=lw)
-=======
-            if stacked:
-                height = duty
-                pargs.setdefault('edgecolor', color)
-            else:
-                height = duty - bottom
-
-            b = ax.bar(times[:now], height[:now], bottom=bottom[:now],
-                       width=width, color=color, **pargs)
-
->>>>>>> cc4e2fc5
+
             # plot mean
             if rollingmean:
                 t = [self.start] + list(times + self.bins/2.) + [self.end]
